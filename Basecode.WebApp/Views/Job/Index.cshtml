--- conflicted
+++ resolved
@@ -87,7 +87,6 @@
     .card-text{
         color: #6F7787FF;
     }
-<<<<<<< HEAD
 
         .card .card-body {
             flex-grow: 1;
@@ -130,8 +129,14 @@
         border-radius: 50%;
         margin-right: 10px;
     }
-=======
->>>>>>> b3c22f29
+
+    .card-title{
+        color: #000;
+    }
+
+    .card-text{
+        color: #6F7787FF;
+    }
 </style>
 
 <div class="jobContainer">
